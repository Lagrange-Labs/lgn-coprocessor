use ::metrics::counter;
use anyhow::*;
use backtrace::Backtrace;
use clap::Parser;
use jwt::{Claims, RegisteredClaims};
use mimalloc::MiMalloc;
use std::fmt::Debug;
use std::net::TcpStream;
use std::result::Result::Ok;
use std::time::{SystemTime, UNIX_EPOCH};
use std::{collections::BTreeMap, panic, str::FromStr};
use tracing::{debug, error, info, trace};
use tracing_subscriber::EnvFilter;
use tungstenite::client::IntoClientRequest;
use tungstenite::{connect, Message, WebSocket};

use crate::checksum::{fetch_checksum_file, verify_directory_checksums};
use crate::config::Config;
use crate::manager::v1::register_v1_provers;
use crate::manager::ProversManager;
use crate::metrics::Metrics;
use ethers::signers::Wallet;
use lgn_auth::jwt::JWTAuth;
use lgn_messages::types::{DownstreamPayload, ReplyType, TaskType, ToProverType, UpstreamPayload};
use lgn_worker::avs::utils::read_keystore;
use serde::{Deserialize, Serialize};
use tungstenite::stream::MaybeTlsStream;

mod checksum;
mod config;
mod manager;
mod metrics;

#[global_allocator]
static GLOBAL: MiMalloc = MiMalloc;

#[derive(Parser, Clone, Debug)]
struct Cli {
    #[clap(short, long)]
    config: Option<String>,

    #[clap(short, long, action)]
    json: bool,
}

fn main() -> anyhow::Result<()> {
    let cli = Cli::parse();

    if cli.json {
        tracing_subscriber::fmt()
            .json()
            .with_env_filter(EnvFilter::from_default_env())
            .init();
    } else {
        tracing_subscriber::fmt()
            .pretty()
            .with_env_filter(EnvFilter::from_default_env())
            .init();
    }

    let config = Config::load(cli.config);
    config.validate();
    info!("Loaded configuration: {:?}", config);

    panic::set_hook(Box::new(|panic_info| {
        let backtrace = Backtrace::new();
        error!("Panic occurred: {:?}", panic_info);
        error!("Backtrace: {:?}", backtrace);
    }));

    metrics_exporter_prometheus::PrometheusBuilder::new()
        .with_http_listener(([0, 0, 0, 0], config.prometheus.port))
        .install()?;

    run(&config)
}

fn run(config: &Config) -> Result<()> {
    let metrics = Metrics::new();
    let lagrange_wallet = match (
        &config.avs.lagr_keystore,
        &config.avs.lagr_pwd,
        &config.avs.lagr_private_key,
    ) {
        (Some(keystore_path), Some(password), None) => {
            read_keystore(keystore_path, password.expose_secret())?
        }
        (Some(_), None, Some(pkey)) => Wallet::from_str(pkey.expose_secret())?,
        _ => bail!("Must specify either keystore path w/ password OR private key"),
    };

    // Connect to the WS server
    info!("Connecting to the gateway at {}", &config.avs.gateway_url);

    // Prepare the connection request
    let url = url::Url::parse(&config.avs.gateway_url).with_context(|| "while parsing url")?;
    let connection_request = url
        .into_client_request()
        .with_context(|| "while creating connection request")?;

    // Perform authentication
    let registered = RegisteredClaims {
        issuer: Some(config.avs.issuer.clone()),
        subject: Some(config.avs.worker_id.clone()),
        issued_at: Some(
            SystemTime::now()
                .duration_since(UNIX_EPOCH)
                .unwrap()
                .as_secs(),
        ),
        ..Default::default()
    };

    let private = [
        (
            "version".to_string(),
            serde_json::Value::String(env!("CARGO_PKG_VERSION").to_string()),
        ),
        (
            "worker_class".to_string(),
            serde_json::Value::String(config.worker.instance_type.to_string()),
        ),
    ]
    .into_iter()
    .collect::<BTreeMap<String, serde_json::Value>>();

    let claims = Claims {
        registered,
        private,
    };

    // Connect to the server
    let (mut ws_socket, _) = connect(connection_request)?;
    metrics.increment_gateway_connection_count();
    info!("Connected to the gateway");

    info!("Authenticating");
    // Sign the JWT claims and encode to (Base64) bytes.
    let token = JWTAuth::new(claims, &lagrange_wallet)?.encode()?;
    // Send the authentication frame..
    ws_socket
        .send(Message::Text(
            serde_json::to_string(&UpstreamPayload::<ReplyType>::Authentication { token }).unwrap(),
        ))
        .context("unable to send authorization frame")?;
    // ...then wait for the ack.
    ws_socket
        .read()
        .context("while waiting for authentication confirmation")
        .and_then(|reply| match reply {
            Message::Text(payload) => Ok(payload),
            _ => bail!("expected ACK frame, found `{reply}`"),
        })
        .and_then(|payload| {
            if let DownstreamPayload::Ack =
                serde_json::from_str::<DownstreamPayload<ReplyType>>(&payload).unwrap()
            {
                info!("connection successful");
                Ok(())
            } else {
                bail!("authentication issue: expected ACK frame, found `{payload}`")
            }
        })?;

    if !config.public_params.skip_checksum {
        // Fetch checksum file
        // The checksum file can be generated in two ways.
        // 1- Run the worker, and it will download and spit out the checksum on disk
        // 2- Manually download the params then install with the checksums bin crate and run checksums -c -r zkmr_params -a BLAKE3
        let checksum_url = &config.public_params.checksum_url;
        let expected_checksums_file = &config.public_params.checksum_expected_local_path;
        fetch_checksum_file(checksum_url, expected_checksums_file)?;

        verify_directory_checksums(&config.public_params.dir, expected_checksums_file)
            .context("Failed to verify checksums")?;
    }

    let mut provers_manager = ProversManager::<TaskType, ReplyType>::new(&metrics);
    register_v1_provers(config, &mut provers_manager);

    start_work(&metrics, &mut ws_socket, &mut provers_manager)?;

    Ok(())
}

fn start_work<T, R>(
    metrics: &Metrics,
    ws_socket: &mut WebSocket<MaybeTlsStream<TcpStream>>,
    provers_manager: &mut ProversManager<T, R>,
) -> Result<()>
where
    T: ToProverType + for<'a> Deserialize<'a> + Debug + Clone,
    R: Serialize + Debug + Clone,
{
    info!("ready to work");
    ws_socket
        .send(Message::Text(
            serde_json::to_string(&UpstreamPayload::<ReplyType>::Ready).unwrap(),
        ))
        .context("unable to send ready frame")?;

    loop {
        let msg = ws_socket
            .read()
            .with_context(|| "unable to read from gateway socket")?;
        match msg {
            Message::Text(content) => {
                trace!("Received message: {:?}", content);
                metrics.increment_websocket_messages_received("text");

                match serde_json::from_str::<DownstreamPayload<T>>(&content)? {
                    DownstreamPayload::Todo { envelope } => {
                        debug!("Received task: {:?}", envelope);
                        counter!("zkmr_worker_tasks_received").increment(1);

                        match provers_manager.delegate_proving(envelope) {
                            Ok(reply) => {
                                debug!("Sending reply: {:?}", reply);

                                ws_socket.send(Message::Text(serde_json::to_string(
                                    &UpstreamPayload::Done(reply),
                                )?))?;
                                metrics.increment_websocket_messages_sent("text");
                            }
                            Err(e) => {
                                error!("Error processing task: {:?}", e);
                                metrics.increment_error_count("proof processing");
                            }
                        }
                    }
                    DownstreamPayload::Ack => bail!("unexpected ACK frame"),
                }
            }
            Message::Ping(_) => {
                debug!("Received ping or close message");
                metrics.increment_websocket_messages_received("ping");
            }
            Message::Close(_) => {
                info!("Received close message");
                return Ok(());
            }
            _ => {
                error!("unexpected frame: {msg}");
                metrics.increment_error_count("unexpected frame");
            }
        }
    }
<<<<<<< HEAD
=======
}

fn register_provers(config: &Config, router: &mut ProversManager) {
    if config.worker.instance_type >= WorkerClass::Small {
        info!("Creating query prover");
        register_v0_erc721_query_prover(config, router);
        register_v0_erc20_query_prover(config, router);
        info!("Query prover created");
    }

    if config.worker.instance_type >= WorkerClass::Medium {
        info!("Creating preprocessing prover");
        register_v0_preprocessor(config, router);
        info!("Preprocessing prover created");
    }

    if config.worker.instance_type >= WorkerClass::Large {
        info!("Creating groth16 prover");
        register_v0_groth16_prover(config, router);
        info!("Groth16 prover created");
    }
}

fn register_v0_groth16_prover(config: &Config, router: &mut ProversManager) {
    let params_config = &config.public_params;
    let assets = &params_config.groth16_assets;
    let groth16_prover = groth16::create_prover(
        &params_config.url,
        &params_config.dir,
        &assets.circuit_file,
        &params_config.checksum_expected_local_path,
        params_config.skip_checksum,
        &assets.r1cs_file,
        &assets.pk_file,
        params_config.skip_store,
    )
    .expect("Failed to create groth16 handler");

    router.add_prover(ProverType::Query2Groth16, Box::new(groth16_prover));
}

fn register_v0_preprocessor(config: &Config, router: &mut ProversManager) {
    let params_config = &config.public_params;
    let preprocessing_prover = preprocessing::create_prover(
        &params_config.url,
        &params_config.dir,
        &params_config.preprocessing_params.file,
        &params_config.checksum_expected_local_path,
        params_config.skip_checksum,
        params_config.skip_store,
    )
    .expect("Failed to create preprocessing handler");

    router.add_prover(ProverType::Query2Preprocess, Box::new(preprocessing_prover));
}

fn register_v0_erc721_query_prover(config: &Config, router: &mut ProversManager) {
    let params_config = &config.public_params;
    let query2_prover = query::erc721::create_prover(
        &params_config.url,
        &params_config.dir,
        &params_config.query2_params.file,
        &params_config.checksum_expected_local_path,
        params_config.skip_checksum,
        params_config.skip_store,
    )
    .expect("Failed to create query handler");

    router.add_prover(ProverType::Query2Query, Box::new(query2_prover));
}

fn register_v0_erc20_query_prover(config: &Config, router: &mut ProversManager) {
    let params_config = &config.public_params;
    let query3_prover = query::erc20::create_prover(
        &params_config.url,
        &params_config.dir,
        &params_config.query2_params.file,
        &params_config.checksum_expected_local_path,
        params_config.skip_checksum,
        params_config.skip_store,
    )
    .expect("Failed to create query handler");

    router.add_prover(ProverType::QueryErc20, Box::new(query3_prover));
}

fn verify_directory_checksums(
    dir: impl AsRef<OsStr> + std::fmt::Debug,
    expected_checksums_file: impl AsRef<Path>,
) -> anyhow::Result<()> {
    debug!("Computing hashes from: {:?}", dir);
    let computed_hashes = create_hashes(
        Path::new(dir.as_ref()),
        BTreeSet::new(),
        checksums::Algorithm::BLAKE3,
        None,
        true,
        3,
        &mut std::io::stdout(),
        &mut std::io::stderr(),
    );
    debug!("Computed hashes: {:?}", computed_hashes);
    write_hashes(
        &(
            "output".to_string(),
            Path::new("public_params.hash").to_path_buf(),
        ),
        checksums::Algorithm::BLAKE3,
        computed_hashes.clone(),
    );
    let expected_hashes_file = Path::new(expected_checksums_file.as_ref());
    let expected_hashes = read_hashes(
        &mut std::io::stderr(),
        &("output".to_string(), expected_hashes_file.to_path_buf()),
    );
    debug!(
        "expected hashes from: {:?} is {:?}",
        expected_hashes_file, expected_hashes
    );
    let compare_hashes =
        compare_hashes("compare_hashes", computed_hashes, expected_hashes.unwrap());
    debug!("compare hashes: {:?} ", compare_hashes);

    let result = write_hash_comparison_results(
        &mut std::io::stdout(),
        &mut std::io::stderr(),
        compare_hashes.clone(),
    );
    debug!("checksum result: {:?} ", result);

    match result {
        Error::NoError => {
            // Test result no error
            info!("Checksum is successful");
        }
        Error::NFilesDiffer(count) => {
            if let Ok((_, file_results)) = &compare_hashes {
                let file_differs: Vec<&CompareFileResult> = file_results
                    .iter()
                    .filter(|f| matches!(f, CompareFileResult::FileDiffers { .. }))
                    .collect();

                for file_differ in file_differs {
                    if let CompareFileResult::FileDiffers { file, .. } = file_differ {
                        info!("File did not match the checksum. Deleting File {} ", file);
                        // This will only delete the file where the checksum has failed
                        if let Err(err) = fs::remove_file(Path::new(dir.as_ref()).join(file)) {
                            error!("Error deleting file {}: {}", file, err);
                        }
                    }
                }
            } else {
                error!("Failed to get file comparison results");
            }
            bail!("{} files do not match", count);
        }
        _ => {
            error!("Checksum failure: {:?}", result)
        }
    }

    Ok(())
}

fn fetch_checksum_file(url: impl IntoUrl, local_path: impl AsRef<Path>) -> anyhow::Result<()> {
    let response = reqwest::blocking::get(url)
        .context("Failed to fetch checksum file")?
        .text()
        .context("Failed to read response text")?;

    let mut file = File::create(local_path).context("Failed to create local checksum file")?;
    file.write_all(response.as_bytes())
        .context("Failed to write checksum file")?;

    Ok(())
>>>>>>> 52baed18
}<|MERGE_RESOLUTION|>--- conflicted
+++ resolved
@@ -1,4 +1,3 @@
-use ::metrics::counter;
 use anyhow::*;
 use backtrace::Backtrace;
 use clap::Parser;
@@ -211,8 +210,6 @@
                 match serde_json::from_str::<DownstreamPayload<T>>(&content)? {
                     DownstreamPayload::Todo { envelope } => {
                         debug!("Received task: {:?}", envelope);
-                        counter!("zkmr_worker_tasks_received").increment(1);
-
                         match provers_manager.delegate_proving(envelope) {
                             Ok(reply) => {
                                 debug!("Sending reply: {:?}", reply);
@@ -245,182 +242,4 @@
             }
         }
     }
-<<<<<<< HEAD
-=======
-}
-
-fn register_provers(config: &Config, router: &mut ProversManager) {
-    if config.worker.instance_type >= WorkerClass::Small {
-        info!("Creating query prover");
-        register_v0_erc721_query_prover(config, router);
-        register_v0_erc20_query_prover(config, router);
-        info!("Query prover created");
-    }
-
-    if config.worker.instance_type >= WorkerClass::Medium {
-        info!("Creating preprocessing prover");
-        register_v0_preprocessor(config, router);
-        info!("Preprocessing prover created");
-    }
-
-    if config.worker.instance_type >= WorkerClass::Large {
-        info!("Creating groth16 prover");
-        register_v0_groth16_prover(config, router);
-        info!("Groth16 prover created");
-    }
-}
-
-fn register_v0_groth16_prover(config: &Config, router: &mut ProversManager) {
-    let params_config = &config.public_params;
-    let assets = &params_config.groth16_assets;
-    let groth16_prover = groth16::create_prover(
-        &params_config.url,
-        &params_config.dir,
-        &assets.circuit_file,
-        &params_config.checksum_expected_local_path,
-        params_config.skip_checksum,
-        &assets.r1cs_file,
-        &assets.pk_file,
-        params_config.skip_store,
-    )
-    .expect("Failed to create groth16 handler");
-
-    router.add_prover(ProverType::Query2Groth16, Box::new(groth16_prover));
-}
-
-fn register_v0_preprocessor(config: &Config, router: &mut ProversManager) {
-    let params_config = &config.public_params;
-    let preprocessing_prover = preprocessing::create_prover(
-        &params_config.url,
-        &params_config.dir,
-        &params_config.preprocessing_params.file,
-        &params_config.checksum_expected_local_path,
-        params_config.skip_checksum,
-        params_config.skip_store,
-    )
-    .expect("Failed to create preprocessing handler");
-
-    router.add_prover(ProverType::Query2Preprocess, Box::new(preprocessing_prover));
-}
-
-fn register_v0_erc721_query_prover(config: &Config, router: &mut ProversManager) {
-    let params_config = &config.public_params;
-    let query2_prover = query::erc721::create_prover(
-        &params_config.url,
-        &params_config.dir,
-        &params_config.query2_params.file,
-        &params_config.checksum_expected_local_path,
-        params_config.skip_checksum,
-        params_config.skip_store,
-    )
-    .expect("Failed to create query handler");
-
-    router.add_prover(ProverType::Query2Query, Box::new(query2_prover));
-}
-
-fn register_v0_erc20_query_prover(config: &Config, router: &mut ProversManager) {
-    let params_config = &config.public_params;
-    let query3_prover = query::erc20::create_prover(
-        &params_config.url,
-        &params_config.dir,
-        &params_config.query2_params.file,
-        &params_config.checksum_expected_local_path,
-        params_config.skip_checksum,
-        params_config.skip_store,
-    )
-    .expect("Failed to create query handler");
-
-    router.add_prover(ProverType::QueryErc20, Box::new(query3_prover));
-}
-
-fn verify_directory_checksums(
-    dir: impl AsRef<OsStr> + std::fmt::Debug,
-    expected_checksums_file: impl AsRef<Path>,
-) -> anyhow::Result<()> {
-    debug!("Computing hashes from: {:?}", dir);
-    let computed_hashes = create_hashes(
-        Path::new(dir.as_ref()),
-        BTreeSet::new(),
-        checksums::Algorithm::BLAKE3,
-        None,
-        true,
-        3,
-        &mut std::io::stdout(),
-        &mut std::io::stderr(),
-    );
-    debug!("Computed hashes: {:?}", computed_hashes);
-    write_hashes(
-        &(
-            "output".to_string(),
-            Path::new("public_params.hash").to_path_buf(),
-        ),
-        checksums::Algorithm::BLAKE3,
-        computed_hashes.clone(),
-    );
-    let expected_hashes_file = Path::new(expected_checksums_file.as_ref());
-    let expected_hashes = read_hashes(
-        &mut std::io::stderr(),
-        &("output".to_string(), expected_hashes_file.to_path_buf()),
-    );
-    debug!(
-        "expected hashes from: {:?} is {:?}",
-        expected_hashes_file, expected_hashes
-    );
-    let compare_hashes =
-        compare_hashes("compare_hashes", computed_hashes, expected_hashes.unwrap());
-    debug!("compare hashes: {:?} ", compare_hashes);
-
-    let result = write_hash_comparison_results(
-        &mut std::io::stdout(),
-        &mut std::io::stderr(),
-        compare_hashes.clone(),
-    );
-    debug!("checksum result: {:?} ", result);
-
-    match result {
-        Error::NoError => {
-            // Test result no error
-            info!("Checksum is successful");
-        }
-        Error::NFilesDiffer(count) => {
-            if let Ok((_, file_results)) = &compare_hashes {
-                let file_differs: Vec<&CompareFileResult> = file_results
-                    .iter()
-                    .filter(|f| matches!(f, CompareFileResult::FileDiffers { .. }))
-                    .collect();
-
-                for file_differ in file_differs {
-                    if let CompareFileResult::FileDiffers { file, .. } = file_differ {
-                        info!("File did not match the checksum. Deleting File {} ", file);
-                        // This will only delete the file where the checksum has failed
-                        if let Err(err) = fs::remove_file(Path::new(dir.as_ref()).join(file)) {
-                            error!("Error deleting file {}: {}", file, err);
-                        }
-                    }
-                }
-            } else {
-                error!("Failed to get file comparison results");
-            }
-            bail!("{} files do not match", count);
-        }
-        _ => {
-            error!("Checksum failure: {:?}", result)
-        }
-    }
-
-    Ok(())
-}
-
-fn fetch_checksum_file(url: impl IntoUrl, local_path: impl AsRef<Path>) -> anyhow::Result<()> {
-    let response = reqwest::blocking::get(url)
-        .context("Failed to fetch checksum file")?
-        .text()
-        .context("Failed to read response text")?;
-
-    let mut file = File::create(local_path).context("Failed to create local checksum file")?;
-    file.write_all(response.as_bytes())
-        .context("Failed to write checksum file")?;
-
-    Ok(())
->>>>>>> 52baed18
 }