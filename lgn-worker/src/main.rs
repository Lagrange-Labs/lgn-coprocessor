--- conflicted
+++ resolved
@@ -84,8 +84,6 @@
 
     setup_logging(cli.json);
 
-<<<<<<< HEAD
-=======
     panic::set_hook(Box::new(|panic_info| {
         let msg = match panic_info.payload().downcast_ref::<&'static str>() {
             Some(s) => *s,
@@ -113,7 +111,6 @@
     config.validate();
     info!("Loaded configuration: {:?}", config);
 
->>>>>>> 0a3dfcec
     metrics_exporter_prometheus::PrometheusBuilder::new()
         .with_http_listener(([0, 0, 0, 0], config.prometheus.port))
         .install()?;
