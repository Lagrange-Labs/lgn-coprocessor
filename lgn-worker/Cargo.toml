--- conflicted
+++ resolved
@@ -18,15 +18,10 @@
 checksums = { version = "0.9.1"}
 clap = { version = "4.4.4", features = ["derive", "env", "help", "std", "suggestions"], default-features = false }
 config = { version = "0.14.0", features = ["toml"], default-features = false }
-<<<<<<< HEAD
-thiserror = "1.0.61"
-lgn-messages = { path = "../lgn-messages" }
-lgn-provers = { path = "../lgn-provers"}
-=======
->>>>>>> 52baed18
 elliptic-curve = { version = "0.13.5", default-features = false }
 eth-keystore = { version = "0.5.0" }
 eth_trie = { git = "https://github.com/nikkolasg/eth-trie.rs" }
+# The ethers macro `abigen` needs to import ethers as a crate.
 ethers = { git = "https://github.com/Lagrange-Labs/ethers-rs", default-features = false, features = ["rustls"], branch = "get-proof-0x" }
 futures-util = { version = "0.3.30" }
 hex = { version = "0.4.3" }
@@ -36,9 +31,8 @@
 lazy-static-include = { version = "3.2.1" }
 lgn-auth = { path = "../lgn-auth" }
 lgn-messages = { path = "../lgn-messages" }
-lgn-provers = { path = "../lgn-provers" }
-log = { version = "0.4.21" }
-metrics = { version = "0.23.0" }
+lgn-provers = { path = "../lgn-provers"}
+metrics = {version = "0.22.0" }
 metrics-exporter-prometheus = { version = "0.15.0" }
 mimalloc = { version = "0.1.39", default-features = false }
 rand = { version = "0.8.5", default-features = false, features = ["std", "std_rng", "getrandom", "min_const_gen"] }
